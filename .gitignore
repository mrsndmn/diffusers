# Initially taken from GitHub's Python gitignore file

# Byte-compiled / optimized / DLL files
__pycache__/
*.py[cod]
*$py.class

# C extensions
*.so

# tests and logs
tests/fixtures/cached_*_text.txt
logs/
lightning_logs/
lang_code_data/

# Distribution / packaging
.Python
build/
develop-eggs/
dist/
downloads/
eggs/
.eggs/
lib/
lib64/
parts/
sdist/
var/
wheels/
*.egg-info/
.installed.cfg
*.egg
MANIFEST

# PyInstaller
#  Usually these files are written by a Python script from a template
#  before PyInstaller builds the exe, so as to inject date/other infos into it.
*.manifest
*.spec

# Installer logs
pip-log.txt
pip-delete-this-directory.txt

# Unit test / coverage reports
htmlcov/
.tox/
.nox/
.coverage
.coverage.*
.cache
nosetests.xml
coverage.xml
*.cover
.hypothesis/
.pytest_cache/

# Translations
*.mo
*.pot

# Django stuff:
*.log
local_settings.py
db.sqlite3

# Flask stuff:
instance/
.webassets-cache

# Scrapy stuff:
.scrapy

# Sphinx documentation
docs/_build/

# PyBuilder
target/

# Jupyter Notebook
.ipynb_checkpoints

# IPython
profile_default/
ipython_config.py

# pyenv
.python-version

# celery beat schedule file
celerybeat-schedule

# SageMath parsed files
*.sage.py

# Environments
.env
.venv
env/
venv/
ENV/
env.bak/
venv.bak/

# Spyder project settings
.spyderproject
.spyproject

# Rope project settings
.ropeproject

# mkdocs documentation
/site

# mypy
.mypy_cache/
.dmypy.json
dmypy.json

# Pyre type checker
.pyre/

# vscode
.vs
.vscode

# Pycharm
.idea

# TF code
tensorflow_code

# Models
proc_data

# examples
runs
/runs_old
/wandb
/examples/runs
/examples/**/*.args
/examples/rag/sweep

# data
/data
serialization_dir

# emacs
*.*~
debug.env

# vim
.*.swp

# ctags
tags

# pre-commit
.pre-commit*

# .lock
*.lock

# DS_Store (MacOS)
.DS_Store

# RL pipelines may produce mp4 outputs
*.mp4

# dependencies
/transformers

# ruff
.ruff_cache

<<<<<<< HEAD
wandb

*.out
ddpm-audio-mnist-128
audio_mnist*
AudioMNIST
=======
# wandb
wandb
>>>>>>> 466d32c4
<|MERGE_RESOLUTION|>--- conflicted
+++ resolved
@@ -174,14 +174,11 @@
 # ruff
 .ruff_cache
 
-<<<<<<< HEAD
 wandb
 
 *.out
 ddpm-audio-mnist-128
 audio_mnist*
 AudioMNIST
-=======
 # wandb
-wandb
->>>>>>> 466d32c4
+wandb